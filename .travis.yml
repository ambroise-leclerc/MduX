--- conflicted
+++ resolved
@@ -27,13 +27,6 @@
 script:
   - mkdir build
   - cd build
-<<<<<<< HEAD
-  - cmake -DCMAKE_CXX_COMPILER=g++-5 ..
-script:
-  - make
-  - ./TestsETL
-=======
   - cmake -DCMAKE_CXX_COMPILER=$COMPILER .. && make
   - ./Tests
->>>>>>> 106467b8
 
