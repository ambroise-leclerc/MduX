/// @file unique_ptr.h
/// @data 06/03/2014 22:12:53
/// @author Ambroise Leclerc
/// @brief A unique_ptr smart pointer.
//
// Embedded Template Library
// Copyright (c) 2014, Ambroise Leclerc
//   All rights reserved.
//
//   Redistribution and use in source and binary forms, with or without
//   modification, are permitted provided that the following conditions are met:
//
//   * Redistributions of source code must retain the above copyright
//     notice, this list of conditions and the following disclaimer.
//   * Redistributions in binary form must reproduce the above copyright
//     notice, this list of conditions and the following disclaimer in
//     the documentation and/or other materials provided with the
//     distribution.
//   * Neither the name of the copyright holders nor the names of
//     contributors may be used to endorse or promote products derived
//     from this software without specific prior written permission.
//
//  THIS SOFTWARE IS PROVIDED BY THE COPYRIGHT HOLDERS AND CONTRIBUTORS 'AS IS'
//  AND ANY EXPRESS OR IMPLIED WARRANTIES, INCLUDING, BUT NOT LIMITED TO, THE
//  IMPLIED WARRANTIES OF MERCHANTABILITY AND FITNESS FOR A PARTICULAR PURPOSE
//  ARE DISCLAIMED. IN NO EVENT SHALL THE COPYRIGHT OWNER OR CONTRIBUTORS BE
//  LIABLE FOR ANY DIRECT, INDIRECT, INCIDENTAL, SPECIAL, EXEMPLARY, OR
//  CONSEQUENTIAL DAMAGES (INCLUDING, BUT NOT LIMITED TO, PROCUREMENT OF
//  SUBSTITUTE GOODS OR SERVICES; LOSS OF USE, DATA, OR PROFITS; OR BUSINESS
//  INTERRUPTION) HOWEVER CAUSED AND ON ANY THEORY OF LIABILITY, WHETHER IN
//  CONTRACT, STRICT LIABILITY, OR TORT (INCLUDING NEGLIGENCE OR OTHERWISE)
//  ARISING IN ANY WAY OUT OF THE USE OF THIS SOFTWARE, EVEN IF ADVISED OF THE
//  POSSIBILITY OF SUCH DAMAGE.

<<<<<<< HEAD
#ifndef ETL_LIBSTD_UNIQUE_PTR_H
#define ETL_LIBSTD_UNIQUE_PTR_H
=======
#pragma once 
    
>>>>>>> 5f325bbd
#include <../libstd/include/utility>
#include <../libstd/include/cstddef>
#include <../libstd/include/h/default_delete.h>
#include <../libstd/include/type_traits>
#include <../libstd/include/functional>

namespace std {
  
template <class T, class D = default_delete<T>>
class unique_ptr {
 public:
  using pointer = T*;
  using element_type = T;
  using deleter_type = D;

  pointer pointer_;
  deleter_type deleter_;
  
  /// Constructs an empty std::unique_ptr.
  constexpr unique_ptr() noexcept : pointer_(), deleter_() { }
  
  /// Constructs an emply std::unique_ptr.
  constexpr unique_ptr(decltype(nullptr)) noexcept : unique_ptr() { }
  
  /// Constructs a std::unique_ptr which owns p.
  /// @param p pointer
  explicit unique_ptr(pointer p) noexcept : pointer_(p), deleter_(deleter_type()) { }
  
  /// Constructs a unique_ptr by transferring ownership from source to *this.
  /// @param[in] source source pointer
  unique_ptr(unique_ptr&& source) noexcept
   : pointer_(source.release()),
     deleter_(forward<deleter_type>(source.get_deleter())) { }
  
  /// Converting constructor from another type
  template <class T2, class D2>
  unique_ptr(unique_ptr<T2, D2>&& source) noexcept
   : pointer_(source.release()),
     deleter_(forward<D2>(source.get_deleter())) { }

  // Disable copy from lvalue.
  unique_ptr(const unique_ptr&) = delete;
  unique_ptr& operator=(const unique_ptr&) = delete;
  
  /// Move assignment operator.
  /// @param[in] u the object to transfer ownership from.
  unique_ptr& operator=(unique_ptr&& source) noexcept {
    reset(source.release());
    get_deleter() = forward<deleter_type>(source.get_deleter());
    return *this;
  }

  /// Destructs the managed object.
  ~unique_ptr() noexcept {
    if (nullptr != pointer_) {
      get_deleter()(pointer_);
    }
    pointer_ = pointer();
  }

  
  /// Assignment from another type.
  /// @param[in] u the object to transfer ownership from.
  template <class T2, class D2>
  unique_ptr& operator=(unique_ptr<T2, D2>&& source) noexcept {
    reset(source.release());
    get_deleter() = forward<D2>(source.get_deleter());
  }
  
  /// Assignment to nullptr : same effect as calling reset().
  unique_ptr& operator=(nullptr_t) noexcept {
    reset();
    return *this;
  }

  /// Provides access to the managed object.
  /// @return the object owned by *this, i.e. *get().
  typename add_lvalue_reference<T>::type operator*() const {
    return *get();
  }
  
  /// Provides access to the managed object.
  /// @return the object owned by *this, i.e. get().
  pointer operator->() const noexcept {
    return get();
  }
  
  /// Returns a pointer to the managed object.
  /// @return pointer to the managed object or nullptr is no object is owned.
  pointer get() const noexcept {
    return pointer_;
  }
  
  /// Returns a reference to the stored deleter.
  /// @return The stored deleter object.
  deleter_type& get_deleter() noexcept {
    return deleter_;
  }
  
  /// Returns a reference to the stored deleter.
  /// @return The stored deleter object.
  const deleter_type& get_deleter() const noexcept {
    return deleter_;
  }
  
  /// Checks if an object is owned.
  /// @return true if an object is owned, false otherwise.
  explicit operator bool() const noexcept {
    return get() != pointer();
  }

  /// Returns a pointer to the managed object and releases the ownership.
  /// @return pointer to the managed object.
  pointer release() noexcept {
    pointer old_ptr = get();
    pointer_ = pointer();
    return old_ptr;
  }
  
  /// Replaces the managed object.
  void reset(pointer p = pointer()) noexcept {
    pointer old_ptr = pointer_;
    pointer_ = p;
    if (old_ptr != pointer()) {
      get_deleter()(old_ptr);
    }
  }
  
  /// Swaps the managed objects and associated deleters with another std::unique_ptr object.
  /// @param[in] other another std::unique_ptr to swap the managed object and the deleter with
  void swap(unique_ptr& other) noexcept {
    pointer old_ptr = pointer_;
    pointer_ = other.pointer_;
    other.pointer_ = old_ptr;
    deleter_type old_deleter = deleter_;
    deleter_ = other.deleter_;
    other.deleter_ = old_deleter;
  }
};

/// std::unique_ptr for array objects
template <typename T, typename D>
class unique_ptr<T[], D> {
 public:
  using pointer = T*;
  using element_type = T;
  using deleter_type = D;

  pointer pointer_;
  deleter_type deleter_;
  
  /// Constructs an empty std::unique_ptr.
  constexpr unique_ptr() noexcept : pointer_(), deleter_() { }
  
  /// Constructs an emply std::unique_ptr.
  constexpr unique_ptr(decltype(nullptr)) noexcept : unique_ptr() { }
  
  /// Constructs a std::unique_ptr which owns p.
  /// @param p pointer to an array
  explicit unique_ptr(pointer p) noexcept : pointer_(p), deleter_(deleter_type()) { }
  
  /// Constructs a unique_ptr by transferring ownership from source to *this.
  /// @param[in] source source pointer
  unique_ptr(unique_ptr&& source) noexcept
   : pointer_(source.release()),
     deleter_(forward<deleter_type>(source.get_deleter())) { }
  
  /// Converting constructor from another type
  template <class T2, class D2>
  unique_ptr(unique_ptr<T2, D2>&& source) noexcept
   : pointer_(source.release()),
     deleter_(forward<D2>(source.get_deleter())) { }

  // Disable copy from lvalue.
  unique_ptr(const unique_ptr&) = delete;
  unique_ptr& operator=(const unique_ptr&) = delete;
  
  /// Move assignment operator.
  /// @param[in] source the object to transfer ownership from.
  unique_ptr& operator=(unique_ptr&& source) noexcept {
    reset(source.release());
    get_deleter() = forward<deleter_type>(source.get_deleter());
    return *this;
  }

  /// Destructs the managed object.
  ~unique_ptr() noexcept {
    if (nullptr != pointer_) {
      get_deleter()(pointer_);
    }
    pointer_ = pointer();
  }

  
  /// Assignment from another type.
  /// @param[in] u the object to transfer ownership from.
  template <class T2, class D2>
  unique_ptr& operator=(unique_ptr<T2, D2>&& source) noexcept {
    reset(source.release());
    get_deleter() = forward<D2>(source.get_deleter());
  }
  
  /// Assignment to nullptr : same effect as calling reset().
  unique_ptr& operator=(nullptr_t) noexcept {
    reset();
    return *this;
  }

  /// Provides access to the managed object.
  /// @return the object owned by *this, i.e. *get().
  typename add_lvalue_reference<T>::type operator[](size_t index) const {
    return *get()[index];
  }
  
   /// Returns a pointer to the managed object.
  /// @return pointer to the managed object or nullptr is no object is owned.
  pointer get() const noexcept {
    return pointer_;
  }
  
  /// Returns a reference to the stored deleter.
  /// @return The stored deleter object.
  deleter_type& get_deleter() noexcept {
    return deleter_;
  }
  
  /// Returns a reference to the stored deleter.
  /// @return The stored deleter object.
  const deleter_type& get_deleter() const noexcept {
    return deleter_;
  }
  
  /// Checks if an object is owned.
  /// @return true if an object is owned, false otherwise.
  explicit operator bool() const noexcept {
    return get() != pointer();
  }

  /// Returns a pointer to the managed object and releases the ownership.
  /// @return pointer to the managed object.
  pointer release() noexcept {
    pointer old_ptr = get();
    pointer_ = pointer();
    return old_ptr;
  }
  
  /// Replaces the managed object.
  void reset(pointer p = pointer()) noexcept {
    pointer old_ptr = pointer_;
    pointer_ = p;
    if (old_ptr != pointer()) {
      get_deleter()(old_ptr);
    }
  }
  
  /// Swaps the managed objects and associated deleters with another std::unique_ptr object.
  /// @param[in] other another std::unique_ptr to swap the managed object and the deleter with
  void swap(unique_ptr& other) noexcept {
    pointer old_ptr = pointer_;
    pointer_ = other.pointer_;
    other.pointer_ = old_ptr;
    deleter_type old_deleter = deleter_;
    deleter_ = other.deleter_;
    other.deleter_ = old_deleter;
  }
};


namespace etlHelper {
  template<typename T> struct unique_if { using non_array = std::unique_ptr<T>; };
  template<typename T> struct unique_if<T[]> { using runtime_sized = std::unique_ptr<T[]>; };
  template<typename T, size_t N> struct unique_if<T[N]> { using compiletime_size = void; };
}


  
/// Creates a non-array object and wraps it in a std::unique_ptr.
/// @param[in] Args list of arguments for the object constructor.
/// @return created std::unique_ptr.
template<typename T, typename... Args>
typename etlHelper::unique_if<T>::non_array make_unique(Args&&... args) {
  return unique_ptr<T>(new T(forward<Args>(args)...));
}

/// Creates an array object and wraps it in a std::unique_ptr.
/// @param[in] size size of the array to construct
/// @return created std::unique_ptr.
template<typename T>
typename etlHelper::unique_if<T>::runtime_sized make_unique(size_t size) {
  return unique_ptr<T>(new typename remove_extent<T>::type[size]());
}

template<typename T, typename... Args>
typename etlHelper::unique_if<T>::compiletime_size make_unique(Args&&...) = delete;

//#endif // __cplusplus >= 201103L


// Non-member functions
template<class T, class D>
void swap(unique_ptr<T, D>& x, unique_ptr<T, D>& y) noexcept { x.swap(y); }

template<class T1, class D1, class T2, class D2>
bool operator==(const unique_ptr<T1, D1>& x, const unique_ptr<T2, D2>& y) {
  return x.get() == y.get();
}
  
template<class T1, class D1, class T2, class D2>
bool operator!=(const unique_ptr<T1, D1>& x, const unique_ptr<T2, D2>& y) {
  return x.get() != y.get();
}  

template<class T1, class D1, class T2, class D2>
bool operator<(const unique_ptr<T1, D1>& x, const unique_ptr<T2, D2>& y) {
  typedef typename common_type<typename unique_ptr<T1, D1>::pointer, 
                               typename unique_ptr<T2, D2>::pointer>::type Comp;
  return less<Comp>()(x.get(), y.get());
}  
  
  
template<class T1, class D1, class T2, class D2>
bool operator<=(const unique_ptr<T1, D1>& x, const unique_ptr<T2, D2>& y);
template<class T1, class D1, class T2, class D2>
bool operator>(const unique_ptr<T1, D1>& x, const unique_ptr<T2, D2>& y);
template<class T1, class D1, class T2, class D2>
bool operator>=(const unique_ptr<T1, D1>& x, const unique_ptr<T2, D2>& y);

template <class T, class D>
bool operator==(const unique_ptr<T, D>& x, nullptr_t) noexcept;
template <class T, class D>
bool operator==(nullptr_t, const unique_ptr<T, D>& y) noexcept;
template <class T, class D>
bool operator!=(const unique_ptr<T, D>& x, nullptr_t) noexcept;
template <class T, class D>
bool operator!=(nullptr_t, const unique_ptr<T, D>& y) noexcept;
template <class T, class D>
bool operator<(const unique_ptr<T, D>& x, nullptr_t);
template <class T, class D>
bool operator<(nullptr_t, const unique_ptr<T, D>& y);
template <class T, class D>
bool operator<=(const unique_ptr<T, D>& x, nullptr_t);
template <class T, class D>
bool operator<=(nullptr_t, const unique_ptr<T, D>& y);
template <class T, class D>
bool operator>(const unique_ptr<T, D>& x, nullptr_t);
template <class T, class D>
bool operator>(nullptr_t, const unique_ptr<T, D>& y);
template <class T, class D>
bool operator>=(const unique_ptr<T, D>& x, nullptr_t);
template <class T, class D>
bool operator>=(nullptr_t, const unique_ptr<T, D>& y);

} // namespace std<|MERGE_RESOLUTION|>--- conflicted
+++ resolved
@@ -32,13 +32,8 @@
 //  ARISING IN ANY WAY OUT OF THE USE OF THIS SOFTWARE, EVEN IF ADVISED OF THE
 //  POSSIBILITY OF SUCH DAMAGE.
 
-<<<<<<< HEAD
-#ifndef ETL_LIBSTD_UNIQUE_PTR_H
-#define ETL_LIBSTD_UNIQUE_PTR_H
-=======
 #pragma once 
-    
->>>>>>> 5f325bbd
+
 #include <../libstd/include/utility>
 #include <../libstd/include/cstddef>
 #include <../libstd/include/h/default_delete.h>
