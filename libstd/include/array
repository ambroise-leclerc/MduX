--- conflicted
+++ resolved
@@ -38,9 +38,8 @@
 
 namespace ETLSTD {
 
-template<typename T, std::size_t N>
+template<typename T, size_t N>
 struct array {
-<<<<<<< HEAD
     using value_type        = T;
     using pointer           = T*;
     using const_pointer     = const T;
@@ -48,23 +47,10 @@
     using const_reference   = const T&;
     using iterator          = T*;
     using const_iterator    = const T*;
-    using size_type         = std::size_t;
-    using difference_type   = std::ptrdiff_t;
-    using reverse_iterator  = std::reverse_iterator<iterator>;
-    using const_reverse_iterator  = std::reverse_iterator<const_iterator>;
-=======
-  using value_type        = T;
-  using pointer           = T*;
-  using const_pointer     = const T*;
-  using reference         = T&;
-  using const_reference   = const T&;
-  using iterator          = T*;
-  using const_iterator    = const T*;
-  using size_type         = std::size_t;
-  using difference_type   = std::ptrdiff_t;
-  using reverse_iterator  = std::reverse_iterator<iterator>;
-  using const_reverse_iterator  = std::reverse_iterator<const_iterator>;
->>>>>>> 17c2a9a5
+    using size_type         = size_t;
+    using difference_type   = ptrdiff_t;
+    using reverse_iterator  = ETLSTD::reverse_iterator<iterator>;
+    using const_reverse_iterator  = ETLSTD::reverse_iterator<const_iterator>;
   
     // Access
     reference operator[](size_type i) noexcept              { return elems[i]; }
@@ -105,8 +91,8 @@
     const_reverse_iterator crend() const noexcept { return const_reverse_iterator(begin()); }
     
     // Operations
-    void fill(const T& value) { std::fill_n(begin(), size(), value); }    
-    void swap(array& other) noexcept { std::swap_ranges(begin(), end(), other.begin()); }
+    void fill(const T& value) { fill_n(begin(), size(), value); }    
+    void swap(array& other) noexcept { swap_ranges(begin(), end(), other.begin()); }
     
 private:
     T elems[N];
@@ -114,7 +100,7 @@
 private:
     void CheckRange(size_type i) {
         if (i >= size()) {
-            std::out_of_range exception("");
+            out_of_range exception("");
             throw(exception);
        }      
     }    
@@ -130,10 +116,10 @@
     using const_reference   = const T&;
     using iterator          = T*;
     using const_iterator    = const T*;
-    using size_type         = std::size_t;
-    using difference_type   = std::ptrdiff_t;
-    using reverse_iterator  = std::reverse_iterator<iterator>;
-    using const_reverse_iterator  = std::reverse_iterator<const_iterator>;
+    using size_type         = size_t;
+    using difference_type   = ptrdiff_t;
+    using reverse_iterator  = ETLSTD::reverse_iterator<iterator>;
+    using const_reverse_iterator  = ETLSTD::reverse_iterator<const_iterator>;
   
     // Access
     reference operator[](size_type)                       { RangeError(); return elems; }
@@ -186,32 +172,32 @@
 };
 
 // non-member functions
-template<typename T, std::size_t N >
+template<typename T, size_t N >
 bool operator==(const array<T,N>& x, const array<T,N>& y) {
-  return std::equal( x.cbegin(), x.cend(), y.cbegin());
+  return equal( x.cbegin(), x.cend(), y.cbegin());
 }
   
-template<typename T, std::size_t N >
+template<typename T, size_t N >
 bool operator!=(const array<T,N>& x, const array<T,N>& y) {
   return !(x == y);
 }  
 
-template<typename T, std::size_t N >
+template<typename T, size_t N >
 bool operator<(const array<T,N>& x, const array<T,N>& y) {
-  return std::lexicographical_compare(x.begin(), x.end(), y.begin(), y.end());
-}  
-
-template<typename T, std::size_t N >
+  return lexicographical_compare(x.begin(), x.end(), y.begin(), y.end());
+}  
+
+template<typename T, size_t N >
 bool operator<=(const array<T,N>& x, const array<T,N>& y) {
   return !(y < x);
 }  
 
-template<typename T, std::size_t N >
+template<typename T, size_t N >
 bool operator>(const array<T,N>& x, const array<T,N>& y) {
   return y < x;
 }  
 
-template<typename T, std::size_t N >
+template<typename T, size_t N >
 bool operator>=(const array<T,N>& x, const array<T,N>& y) {
   return !(x < y);
 }  
